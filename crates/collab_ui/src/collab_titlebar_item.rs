--- conflicted
+++ resolved
@@ -487,43 +487,6 @@
         cx.notify();
     }
 
-<<<<<<< HEAD
-=======
-        Stack::new()
-            .with_child(
-                MouseEventHandler::new::<ToggleContactsMenu, _>(0, cx, |state, _| {
-                    let style = titlebar
-                        .toggle_contacts_button
-                        .in_state(self.contacts_popover.is_some())
-                        .style_for(state);
-                    Svg::new("icons/radix/person.svg")
-                        .with_color(style.color)
-                        .constrained()
-                        .with_width(style.icon_width)
-                        .aligned()
-                        .constrained()
-                        .with_width(style.button_width)
-                        .with_height(style.button_width)
-                        .contained()
-                        .with_style(style.container)
-                })
-                .with_cursor_style(CursorStyle::PointingHand)
-                .on_click(MouseButton::Left, move |_, this, cx| {
-                    this.toggle_contacts_popover(&Default::default(), cx)
-                })
-                .with_tooltip::<ToggleContactsMenu>(
-                    0,
-                    "Show contacts menu",
-                    Some(Box::new(ToggleContactsMenu)),
-                    theme.tooltip.clone(),
-                    cx,
-                ),
-            )
-            .with_children(badge)
-            .with_children(self.render_contacts_popover_host(titlebar, cx))
-            .into_any()
-    }
->>>>>>> 22da42fc
     fn render_toggle_screen_sharing_button(
         &self,
         theme: &Theme,
