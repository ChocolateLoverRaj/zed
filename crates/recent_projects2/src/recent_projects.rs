mod highlighted_workspace_location;
mod projects;

use fuzzy::{StringMatch, StringMatchCandidate};
use gpui::{
    AppContext, DismissEvent, EventEmitter, FocusHandle, FocusableView, Result, Subscription, Task,
    View, ViewContext, WeakView,
};
use highlighted_workspace_location::HighlightedWorkspaceLocation;
use ordered_float::OrderedFloat;
use picker::{Picker, PickerDelegate};
use std::sync::Arc;
use ui::{prelude::*, ListItem, ListItemSpacing};
use util::paths::PathExt;
use workspace::{ModalView, Workspace, WorkspaceLocation, WORKSPACE_DB};

pub use projects::OpenRecent;

pub fn init(cx: &mut AppContext) {
    cx.observe_new_views(RecentProjects::register).detach();
}

pub struct RecentProjects {
    pub picker: View<Picker<RecentProjectsDelegate>>,
    rem_width: f32,
    _subscription: Subscription,
}

impl ModalView for RecentProjects {}

impl RecentProjects {
    fn new(delegate: RecentProjectsDelegate, rem_width: f32, cx: &mut ViewContext<Self>) -> Self {
        let picker = cx.build_view(|cx| Picker::new(delegate, cx));
        let _subscription = cx.subscribe(&picker, |_, _, _, cx| cx.emit(DismissEvent));
        // We do not want to block the UI on a potentially lenghty call to DB, so we're gonna swap
        // out workspace locations once the future runs to completion.
        cx.spawn(|this, mut cx| async move {
            let workspaces = WORKSPACE_DB
                .recent_workspaces_on_disk()
                .await
                .unwrap_or_default()
                .into_iter()
                .map(|(_, location)| location)
                .collect();
            this.update(&mut cx, move |this, cx| {
                this.picker.update(cx, move |picker, cx| {
                    picker.delegate.workspace_locations = workspaces;
                    picker.update_matches(picker.query(cx), cx)
                })
            })
            .ok()
        })
        .detach();
        Self {
            picker,
            rem_width,
            _subscription,
        }
    }

    fn register(workspace: &mut Workspace, _: &mut ViewContext<Workspace>) {
        workspace.register_action(|workspace, _: &OpenRecent, cx| {
            let Some(recent_projects) = workspace.active_modal::<Self>(cx) else {
                if let Some(handler) = Self::open(workspace, cx) {
                    handler.detach_and_log_err(cx);
                }
                return;
            };

            recent_projects.update(cx, |recent_projects, cx| {
                recent_projects
                    .picker
                    .update(cx, |picker, cx| picker.cycle_selection(cx))
            });
        });
    }

    fn open(_: &mut Workspace, cx: &mut ViewContext<Workspace>) -> Option<Task<Result<()>>> {
        Some(cx.spawn(|workspace, mut cx| async move {
            workspace.update(&mut cx, |workspace, cx| {
                let weak_workspace = cx.view().downgrade();
                workspace.toggle_modal(cx, |cx| {
                    let delegate = RecentProjectsDelegate::new(weak_workspace, true);

                    let modal = RecentProjects::new(delegate, 34., cx);
                    modal
                });
            })?;
            Ok(())
        }))
    }
    pub fn open_popover(workspace: WeakView<Workspace>, cx: &mut WindowContext<'_>) -> View<Self> {
        cx.build_view(|cx| Self::new(RecentProjectsDelegate::new(workspace, false), 20., cx))
    }
}

impl EventEmitter<DismissEvent> for RecentProjects {}

impl FocusableView for RecentProjects {
    fn focus_handle(&self, cx: &AppContext) -> FocusHandle {
        self.picker.focus_handle(cx)
    }
}

impl Render for RecentProjects {
<<<<<<< HEAD
    type Output = Div;

    fn render(&mut self, cx: &mut ViewContext<Self>) -> Self::Output {
=======
    fn render(&mut self, cx: &mut ViewContext<Self>) -> impl Element {
>>>>>>> 81b03d37
        v_stack()
            .w(rems(self.rem_width))
            .child(self.picker.clone())
            .on_mouse_down_out(cx.listener(|this, _, cx| {
                this.picker.update(cx, |this, cx| {
                    this.cancel(&Default::default(), cx);
                })
            }))
    }
}

pub struct RecentProjectsDelegate {
    workspace: WeakView<Workspace>,
    workspace_locations: Vec<WorkspaceLocation>,
    selected_match_index: usize,
    matches: Vec<StringMatch>,
    render_paths: bool,
}

impl RecentProjectsDelegate {
    fn new(workspace: WeakView<Workspace>, render_paths: bool) -> Self {
        Self {
            workspace,
            workspace_locations: vec![],
            selected_match_index: 0,
            matches: Default::default(),
            render_paths,
        }
    }
}
impl EventEmitter<DismissEvent> for RecentProjectsDelegate {}
impl PickerDelegate for RecentProjectsDelegate {
    type ListItem = ListItem;

    fn placeholder_text(&self) -> Arc<str> {
        "Recent Projects...".into()
    }

    fn match_count(&self) -> usize {
        self.matches.len()
    }

    fn selected_index(&self) -> usize {
        self.selected_match_index
    }

    fn set_selected_index(&mut self, ix: usize, _cx: &mut ViewContext<Picker<Self>>) {
        self.selected_match_index = ix;
    }

    fn update_matches(
        &mut self,
        query: String,
        cx: &mut ViewContext<Picker<Self>>,
    ) -> gpui::Task<()> {
        let query = query.trim_start();
        let smart_case = query.chars().any(|c| c.is_uppercase());
        let candidates = self
            .workspace_locations
            .iter()
            .enumerate()
            .map(|(id, location)| {
                let combined_string = location
                    .paths()
                    .iter()
                    .map(|path| path.compact().to_string_lossy().into_owned())
                    .collect::<Vec<_>>()
                    .join("");
                StringMatchCandidate::new(id, combined_string)
            })
            .collect::<Vec<_>>();
        self.matches = smol::block_on(fuzzy::match_strings(
            candidates.as_slice(),
            query,
            smart_case,
            100,
            &Default::default(),
            cx.background_executor().clone(),
        ));
        self.matches.sort_unstable_by_key(|m| m.candidate_id);

        self.selected_match_index = self
            .matches
            .iter()
            .enumerate()
            .rev()
            .max_by_key(|(_, m)| OrderedFloat(m.score))
            .map(|(ix, _)| ix)
            .unwrap_or(0);
        Task::ready(())
    }

    fn confirm(&mut self, _: bool, cx: &mut ViewContext<Picker<Self>>) {
        if let Some((selected_match, workspace)) = self
            .matches
            .get(self.selected_index())
            .zip(self.workspace.upgrade())
        {
            let workspace_location = &self.workspace_locations[selected_match.candidate_id];
            workspace
                .update(cx, |workspace, cx| {
                    workspace
                        .open_workspace_for_paths(workspace_location.paths().as_ref().clone(), cx)
                })
                .detach_and_log_err(cx);
            cx.emit(DismissEvent);
        }
    }

    fn dismissed(&mut self, _: &mut ViewContext<Picker<Self>>) {}

    fn render_match(
        &self,
        ix: usize,
        selected: bool,
        _cx: &mut ViewContext<Picker<Self>>,
    ) -> Option<Self::ListItem> {
        let Some(r#match) = self.matches.get(ix) else {
            return None;
        };

        let highlighted_location = HighlightedWorkspaceLocation::new(
            &r#match,
            &self.workspace_locations[r#match.candidate_id],
        );

        Some(
            ListItem::new(ix)
                .inset(true)
                .spacing(ListItemSpacing::Sparse)
                .selected(selected)
                .child(
                    v_stack()
                        .child(highlighted_location.names)
                        .when(self.render_paths, |this| {
                            this.children(highlighted_location.paths)
                        }),
                ),
        )
    }
}<|MERGE_RESOLUTION|>--- conflicted
+++ resolved
@@ -103,13 +103,7 @@
 }
 
 impl Render for RecentProjects {
-<<<<<<< HEAD
-    type Output = Div;
-
-    fn render(&mut self, cx: &mut ViewContext<Self>) -> Self::Output {
-=======
     fn render(&mut self, cx: &mut ViewContext<Self>) -> impl Element {
->>>>>>> 81b03d37
         v_stack()
             .w(rems(self.rem_width))
             .child(self.picker.clone())
