mod async_context;
mod entity_map;
mod model_context;

pub use async_context::*;
pub use entity_map::*;
pub use model_context::*;
use refineable::Refineable;
use smallvec::SmallVec;

use crate::{
    current_platform, image_cache::ImageCache, Action, AnyBox, AnyView, AppMetadata, AssetSource,
    ClipboardItem, Context, DispatchPhase, DisplayId, Executor, FocusEvent, FocusHandle, FocusId,
    KeyBinding, Keymap, LayoutId, MainThread, MainThreadOnly, Pixels, Platform, Point,
    SharedString, SubscriberSet, Subscription, SvgRenderer, Task, TextStyle, TextStyleRefinement,
    TextSystem, View, Window, WindowContext, WindowHandle, WindowId,
};
use anyhow::{anyhow, Result};
use collections::{HashMap, HashSet, VecDeque};
use futures::{future::BoxFuture, Future};
use parking_lot::{Mutex, RwLock};
use slotmap::SlotMap;
use std::{
    any::{type_name, Any, TypeId},
<<<<<<< HEAD
    borrow::Borrow,
=======
    marker::PhantomData,
>>>>>>> 0910760b
    mem,
    ops::{Deref, DerefMut},
    sync::{atomic::Ordering::SeqCst, Arc, Weak},
    time::Duration,
};
use util::http::{self, HttpClient};

pub struct App(Arc<Mutex<AppContext>>);

impl App {
    pub fn production(asset_source: Arc<dyn AssetSource>) -> Self {
        let http_client = http::client();
        Self::new(current_platform(), asset_source, http_client)
    }

    #[cfg(any(test, feature = "test"))]
    pub fn test() -> Self {
        let platform = Arc::new(super::TestPlatform::new());
        let asset_source = Arc::new(());
        let http_client = util::http::FakeHttpClient::with_404_response();
        Self::new(platform, asset_source, http_client)
    }

    fn new(
        platform: Arc<dyn Platform>,
        asset_source: Arc<dyn AssetSource>,
        http_client: Arc<dyn HttpClient>,
    ) -> Self {
        let executor = platform.executor();
        assert!(
            executor.is_main_thread(),
            "must construct App on main thread"
        );

        let text_system = Arc::new(TextSystem::new(platform.text_system()));
        let mut entities = EntityMap::new();
        let unit_entity = entities.insert(entities.reserve(), ());
        let app_metadata = AppMetadata {
            os_name: platform.os_name(),
            os_version: platform.os_version().ok(),
            app_version: platform.app_version().ok(),
        };
        Self(Arc::new_cyclic(|this| {
            Mutex::new(AppContext {
                this: this.clone(),
                text_system,
                platform: MainThreadOnly::new(platform, executor.clone()),
                app_metadata,
                flushing_effects: false,
                pending_updates: 0,
                next_frame_callbacks: Default::default(),
                executor,
                svg_renderer: SvgRenderer::new(asset_source),
                image_cache: ImageCache::new(http_client),
                text_style_stack: Vec::new(),
                globals_by_type: HashMap::default(),
                unit_entity,
                entities,
                windows: SlotMap::with_key(),
                keymap: Arc::new(RwLock::new(Keymap::default())),
                global_action_listeners: HashMap::default(),
                action_builders: HashMap::default(),
                pending_effects: VecDeque::new(),
                pending_notifications: HashSet::default(),
                pending_global_notifications: HashSet::default(),
                observers: SubscriberSet::new(),
                event_listeners: SubscriberSet::new(),
                release_listeners: SubscriberSet::new(),
                global_observers: SubscriberSet::new(),
                quit_observers: SubscriberSet::new(),
                layout_id_buffer: Default::default(),
                propagate_event: true,
                active_drag: None,
            })
        }))
    }

    pub fn run<F>(self, on_finish_launching: F)
    where
        F: 'static + FnOnce(&mut MainThread<AppContext>),
    {
        let this = self.0.clone();
        let platform = self.0.lock().platform.clone();
        platform.borrow_on_main_thread().run(Box::new(move || {
            let cx = &mut *this.lock();
            let cx = unsafe { mem::transmute::<&mut AppContext, &mut MainThread<AppContext>>(cx) };
            on_finish_launching(cx);
        }));
    }

    pub fn on_open_urls<F>(&self, mut callback: F) -> &Self
    where
        F: 'static + FnMut(Vec<String>, &mut AppContext),
    {
        let this = Arc::downgrade(&self.0);
        self.0
            .lock()
            .platform
            .borrow_on_main_thread()
            .on_open_urls(Box::new(move |urls| {
                if let Some(app) = this.upgrade() {
                    callback(urls, &mut app.lock());
                }
            }));
        self
    }

    pub fn on_reopen<F>(&self, mut callback: F) -> &Self
    where
        F: 'static + FnMut(&mut AppContext),
    {
        let this = Arc::downgrade(&self.0);
        self.0
            .lock()
            .platform
            .borrow_on_main_thread()
            .on_reopen(Box::new(move || {
                if let Some(app) = this.upgrade() {
                    callback(&mut app.lock());
                }
            }));
        self
    }

    pub fn metadata(&self) -> AppMetadata {
        self.0.lock().app_metadata.clone()
    }

    pub fn executor(&self) -> Executor {
        self.0.lock().executor.clone()
    }

    pub fn text_system(&self) -> Arc<TextSystem> {
        self.0.lock().text_system.clone()
    }
}

type ActionBuilder = fn(json: Option<serde_json::Value>) -> anyhow::Result<Box<dyn Action>>;
type FrameCallback = Box<dyn FnOnce(&mut WindowContext) + Send>;
type Handler = Box<dyn Fn(&mut AppContext) -> bool + Send + Sync + 'static>;
type Listener = Box<dyn Fn(&dyn Any, &mut AppContext) -> bool + Send + Sync + 'static>;
type QuitHandler = Box<dyn Fn(&mut AppContext) -> BoxFuture<'static, ()> + Send + Sync + 'static>;
type ReleaseListener = Box<dyn Fn(&mut dyn Any, &mut AppContext) + Send + Sync + 'static>;

pub struct AppContext {
    this: Weak<Mutex<AppContext>>,
    pub(crate) platform: MainThreadOnly<dyn Platform>,
    app_metadata: AppMetadata,
    text_system: Arc<TextSystem>,
    flushing_effects: bool,
    pending_updates: usize,
    pub(crate) active_drag: Option<AnyDrag>,
    pub(crate) next_frame_callbacks: HashMap<DisplayId, Vec<FrameCallback>>,
    pub(crate) executor: Executor,
    pub(crate) svg_renderer: SvgRenderer,
    pub(crate) image_cache: ImageCache,
    pub(crate) text_style_stack: Vec<TextStyleRefinement>,
    pub(crate) globals_by_type: HashMap<TypeId, AnyBox>,
    pub(crate) unit_entity: Handle<()>,
    pub(crate) entities: EntityMap,
    pub(crate) windows: SlotMap<WindowId, Option<Window>>,
    pub(crate) keymap: Arc<RwLock<Keymap>>,
    pub(crate) global_action_listeners:
        HashMap<TypeId, Vec<Box<dyn Fn(&dyn Action, DispatchPhase, &mut Self) + Send + Sync>>>,
    action_builders: HashMap<SharedString, ActionBuilder>,
    pending_effects: VecDeque<Effect>,
    pub(crate) pending_notifications: HashSet<EntityId>,
    pub(crate) pending_global_notifications: HashSet<TypeId>,
    pub(crate) observers: SubscriberSet<EntityId, Handler>,
    pub(crate) event_listeners: SubscriberSet<EntityId, Listener>,
    pub(crate) release_listeners: SubscriberSet<EntityId, ReleaseListener>,
    pub(crate) global_observers: SubscriberSet<TypeId, Handler>,
    pub(crate) quit_observers: SubscriberSet<(), QuitHandler>,
    pub(crate) layout_id_buffer: Vec<LayoutId>, // We recycle this memory across layout requests.
    pub(crate) propagate_event: bool,
}

impl AppContext {
    pub fn quit(&mut self) {
        let mut futures = Vec::new();

        self.quit_observers.clone().retain(&(), |observer| {
            futures.push(observer(self));
            true
        });

        self.windows.clear();
        self.flush_effects();

        let futures = futures::future::join_all(futures);
        if self
            .executor
            .block_with_timeout(Duration::from_millis(100), futures)
            .is_err()
        {
            log::error!("timed out waiting on app_will_quit");
        }
    }

    pub fn app_metadata(&self) -> AppMetadata {
        self.app_metadata.clone()
    }

    pub fn refresh(&mut self) {
        self.pending_effects.push_back(Effect::Refresh);
    }

    pub(crate) fn update<R>(&mut self, update: impl FnOnce(&mut Self) -> R) -> R {
        self.pending_updates += 1;
        let result = update(self);
        if !self.flushing_effects && self.pending_updates == 1 {
            self.flushing_effects = true;
            self.flush_effects();
            self.flushing_effects = false;
        }
        self.pending_updates -= 1;
        result
    }

    pub(crate) fn read_window<R>(
        &mut self,
        id: WindowId,
        read: impl FnOnce(&WindowContext) -> R,
    ) -> Result<R> {
        let window = self
            .windows
            .get(id)
            .ok_or_else(|| anyhow!("window not found"))?
            .as_ref()
            .unwrap();
        Ok(read(&WindowContext::immutable(self, &window)))
    }

    pub(crate) fn update_window<R>(
        &mut self,
        id: WindowId,
        update: impl FnOnce(&mut WindowContext) -> R,
    ) -> Result<R> {
        self.update(|cx| {
            let mut window = cx
                .windows
                .get_mut(id)
                .ok_or_else(|| anyhow!("window not found"))?
                .take()
                .unwrap();

            let result = update(&mut WindowContext::mutable(cx, &mut window));

            cx.windows
                .get_mut(id)
                .ok_or_else(|| anyhow!("window not found"))?
                .replace(window);

            Ok(result)
        })
    }

    pub(crate) fn push_effect(&mut self, effect: Effect) {
        match &effect {
            Effect::Notify { emitter } => {
                if !self.pending_notifications.insert(*emitter) {
                    return;
                }
            }
            Effect::NotifyGlobalObservers { global_type } => {
                if !self.pending_global_notifications.insert(*global_type) {
                    return;
                }
            }
            _ => {}
        };

        self.pending_effects.push_back(effect);
    }

    fn flush_effects(&mut self) {
        loop {
            self.release_dropped_entities();
            self.release_dropped_focus_handles();
            if let Some(effect) = self.pending_effects.pop_front() {
                match effect {
                    Effect::Notify { emitter } => {
                        self.apply_notify_effect(emitter);
                    }
                    Effect::Emit { emitter, event } => self.apply_emit_effect(emitter, event),
                    Effect::FocusChanged { window_id, focused } => {
                        self.apply_focus_changed_effect(window_id, focused);
                    }
                    Effect::Refresh => {
                        self.apply_refresh_effect();
                    }
                    Effect::NotifyGlobalObservers { global_type } => {
                        self.apply_notify_global_observers_effect(global_type);
                    }
                    Effect::Defer { callback } => {
                        self.apply_defer_effect(callback);
                    }
                }
            } else {
                break;
            }
        }

        let dirty_window_ids = self
            .windows
            .iter()
            .filter_map(|(window_id, window)| {
                let window = window.as_ref().unwrap();
                if window.dirty {
                    Some(window_id)
                } else {
                    None
                }
            })
            .collect::<SmallVec<[_; 8]>>();

        for dirty_window_id in dirty_window_ids {
            self.update_window(dirty_window_id, |cx| cx.draw()).unwrap();
        }
    }

    fn release_dropped_entities(&mut self) {
        loop {
            let dropped = self.entities.take_dropped();
            if dropped.is_empty() {
                break;
            }

            for (entity_id, mut entity) in dropped {
                self.observers.remove(&entity_id);
                self.event_listeners.remove(&entity_id);
                for release_callback in self.release_listeners.remove(&entity_id) {
                    release_callback(&mut entity, self);
                }
            }
        }
    }

    fn release_dropped_focus_handles(&mut self) {
        let window_ids = self.windows.keys().collect::<SmallVec<[_; 8]>>();
        for window_id in window_ids {
            self.update_window(window_id, |cx| {
                let mut blur_window = false;
                let focus = cx.window.focus;
                cx.window.focus_handles.write().retain(|handle_id, count| {
                    if count.load(SeqCst) == 0 {
                        if focus == Some(handle_id) {
                            blur_window = true;
                        }
                        false
                    } else {
                        true
                    }
                });

                if blur_window {
                    cx.blur();
                }
            })
            .unwrap();
        }
    }

    fn apply_notify_effect(&mut self, emitter: EntityId) {
        self.pending_notifications.remove(&emitter);
        self.observers
            .clone()
            .retain(&emitter, |handler| handler(self));
    }

    fn apply_emit_effect(&mut self, emitter: EntityId, event: Box<dyn Any>) {
        self.event_listeners
            .clone()
            .retain(&emitter, |handler| handler(&event, self));
    }

    fn apply_focus_changed_effect(&mut self, window_id: WindowId, focused: Option<FocusId>) {
        self.update_window(window_id, |cx| {
            if cx.window.focus == focused {
                let mut listeners = mem::take(&mut cx.window.focus_listeners);
                let focused =
                    focused.map(|id| FocusHandle::for_id(id, &cx.window.focus_handles).unwrap());
                let blurred = cx
                    .window
                    .last_blur
                    .take()
                    .unwrap()
                    .and_then(|id| FocusHandle::for_id(id, &cx.window.focus_handles));
                if focused.is_some() || blurred.is_some() {
                    let event = FocusEvent { focused, blurred };
                    for listener in &listeners {
                        listener(&event, cx);
                    }
                }

                listeners.extend(cx.window.focus_listeners.drain(..));
                cx.window.focus_listeners = listeners;
            }
        })
        .ok();
    }

    fn apply_refresh_effect(&mut self) {
        for window in self.windows.values_mut() {
            if let Some(window) = window.as_mut() {
                window.dirty = true;
            }
        }
    }

    fn apply_notify_global_observers_effect(&mut self, type_id: TypeId) {
        self.pending_global_notifications.remove(&type_id);
        self.global_observers
            .clone()
            .retain(&type_id, |observer| observer(self));
    }

    fn apply_defer_effect(&mut self, callback: Box<dyn FnOnce(&mut Self) + Send + Sync + 'static>) {
        callback(self);
    }

    pub fn to_async(&self) -> AsyncAppContext {
        AsyncAppContext {
            app: unsafe { mem::transmute(self.this.clone()) },
            executor: self.executor.clone(),
        }
    }

    pub fn executor(&self) -> &Executor {
        &self.executor
    }

    pub fn run_on_main<R>(
        &mut self,
        f: impl FnOnce(&mut MainThread<AppContext>) -> R + Send + 'static,
    ) -> Task<R>
    where
        R: Send + 'static,
    {
        if self.executor.is_main_thread() {
            Task::ready(f(unsafe {
                mem::transmute::<&mut AppContext, &mut MainThread<AppContext>>(self)
            }))
        } else {
            let this = self.this.upgrade().unwrap();
            self.executor.run_on_main(move || {
                let cx = &mut *this.lock();
                cx.update(|cx| f(unsafe { mem::transmute::<&mut Self, &mut MainThread<Self>>(cx) }))
            })
        }
    }

    pub fn spawn_on_main<F, R>(
        &self,
        f: impl FnOnce(MainThread<AsyncAppContext>) -> F + Send + 'static,
    ) -> Task<R>
    where
        F: Future<Output = R> + 'static,
        R: Send + 'static,
    {
        let cx = self.to_async();
        self.executor.spawn_on_main(move || f(MainThread(cx)))
    }

    pub fn spawn<Fut, R>(&self, f: impl FnOnce(AsyncAppContext) -> Fut + Send + 'static) -> Task<R>
    where
        Fut: Future<Output = R> + Send + 'static,
        R: Send + 'static,
    {
        let cx = self.to_async();
        self.executor.spawn(async move {
            let future = f(cx);
            future.await
        })
    }

    pub fn defer(&mut self, f: impl FnOnce(&mut AppContext) + 'static + Send + Sync) {
        self.push_effect(Effect::Defer {
            callback: Box::new(f),
        });
    }

    pub fn text_system(&self) -> &Arc<TextSystem> {
        &self.text_system
    }

    pub fn text_style(&self) -> TextStyle {
        let mut style = TextStyle::default();
        for refinement in &self.text_style_stack {
            style.refine(refinement);
        }
        style
    }

    pub fn has_global<G: 'static>(&self) -> bool {
        self.globals_by_type.contains_key(&TypeId::of::<G>())
    }

    pub fn global<G: 'static>(&self) -> &G {
        self.globals_by_type
            .get(&TypeId::of::<G>())
            .map(|any_state| any_state.downcast_ref::<G>().unwrap())
            .ok_or_else(|| anyhow!("no state of type {} exists", type_name::<G>()))
            .unwrap()
    }

    pub fn try_global<G: 'static>(&self) -> Option<&G> {
        self.globals_by_type
            .get(&TypeId::of::<G>())
            .map(|any_state| any_state.downcast_ref::<G>().unwrap())
    }

    pub fn global_mut<G: 'static>(&mut self) -> &mut G {
        let global_type = TypeId::of::<G>();
        self.push_effect(Effect::NotifyGlobalObservers { global_type });
        self.globals_by_type
            .get_mut(&global_type)
            .and_then(|any_state| any_state.downcast_mut::<G>())
            .ok_or_else(|| anyhow!("no state of type {} exists", type_name::<G>()))
            .unwrap()
    }

    pub fn default_global_mut<G: 'static + Default + Sync + Send>(&mut self) -> &mut G {
        let global_type = TypeId::of::<G>();
        self.push_effect(Effect::NotifyGlobalObservers { global_type });
        self.globals_by_type
            .entry(global_type)
            .or_insert_with(|| Box::new(G::default()))
            .downcast_mut::<G>()
            .unwrap()
    }

    pub fn set_global<G: Any + Send + Sync>(&mut self, global: G) {
        let global_type = TypeId::of::<G>();
        self.push_effect(Effect::NotifyGlobalObservers { global_type });
        self.globals_by_type.insert(global_type, Box::new(global));
    }

    pub fn update_global<G: 'static, R>(&mut self, f: impl FnOnce(&mut G, &mut Self) -> R) -> R {
        let mut global = self.lease_global::<G>();
        let result = f(&mut global, self);
        self.end_global_lease(global);
        result
    }

    pub fn observe_global<G: 'static>(
        &mut self,
        f: impl Fn(&mut Self) + Send + Sync + 'static,
    ) -> Subscription {
        self.global_observers.insert(
            TypeId::of::<G>(),
            Box::new(move |cx| {
                f(cx);
                true
            }),
        )
    }

    pub(crate) fn lease_global<G: 'static>(&mut self) -> GlobalLease<G> {
        GlobalLease::new(
            self.globals_by_type
                .remove(&TypeId::of::<G>())
                .ok_or_else(|| anyhow!("no global registered of type {}", type_name::<G>()))
                .unwrap(),
        )
    }

    pub(crate) fn end_global_lease<G: 'static>(&mut self, lease: GlobalLease<G>) {
        let global_type = TypeId::of::<G>();
        self.push_effect(Effect::NotifyGlobalObservers { global_type });
        self.globals_by_type.insert(global_type, lease.global);
    }

    pub(crate) fn push_text_style(&mut self, text_style: TextStyleRefinement) {
        self.text_style_stack.push(text_style);
    }

    pub(crate) fn pop_text_style(&mut self) {
        self.text_style_stack.pop();
    }

    pub fn bind_keys(&mut self, bindings: impl IntoIterator<Item = KeyBinding>) {
        self.keymap.write().add_bindings(bindings);
        self.pending_effects.push_back(Effect::Refresh);
    }

    pub fn on_action<A: Action>(
        &mut self,
        listener: impl Fn(&A, &mut Self) + Send + Sync + 'static,
    ) {
        self.global_action_listeners
            .entry(TypeId::of::<A>())
            .or_default()
            .push(Box::new(move |action, phase, cx| {
                if phase == DispatchPhase::Bubble {
                    let action = action.as_any().downcast_ref().unwrap();
                    listener(action, cx)
                }
            }));
    }

    pub fn register_action_type<A: Action>(&mut self) {
        self.action_builders.insert(A::qualified_name(), A::build);
    }

    pub fn build_action(
        &mut self,
        name: &str,
        params: Option<serde_json::Value>,
    ) -> Result<Box<dyn Action>> {
        let build = self
            .action_builders
            .get(name)
            .ok_or_else(|| anyhow!("no action type registered for {}", name))?;
        (build)(params)
    }

    pub fn stop_propagation(&mut self) {
        self.propagate_event = false;
    }
}

impl Context for AppContext {
    type EntityContext<'a, 'w, T> = ModelContext<'a, T>;
    type Result<T> = T;

    fn entity<T: Any + Send + Sync>(
        &mut self,
        build_entity: impl FnOnce(&mut Self::EntityContext<'_, '_, T>) -> T,
    ) -> Handle<T> {
        self.update(|cx| {
            let slot = cx.entities.reserve();
            let entity = build_entity(&mut ModelContext::mutable(cx, slot.downgrade()));
            cx.entities.insert(slot, entity)
        })
    }

    fn update_entity<T: 'static, R>(
        &mut self,
        handle: &Handle<T>,
        update: impl FnOnce(&mut T, &mut Self::EntityContext<'_, '_, T>) -> R,
    ) -> R {
        self.update(|cx| {
            let mut entity = cx.entities.lease(handle);
            let result = update(
                &mut entity,
                &mut ModelContext::mutable(cx, handle.downgrade()),
            );
            cx.entities.end_lease(entity);
            result
        })
    }
}

impl<C> MainThread<C>
where
    C: Borrow<AppContext>,
{
    pub(crate) fn platform(&self) -> &dyn Platform {
        self.0.borrow().platform.borrow_on_main_thread()
    }

    pub fn activate(&self, ignoring_other_apps: bool) {
        self.platform().activate(ignoring_other_apps);
    }

    pub fn write_to_clipboard(&self, item: ClipboardItem) {
        self.platform().write_to_clipboard(item)
    }

    pub fn read_from_clipboard(&self) -> Option<ClipboardItem> {
        self.platform().read_from_clipboard()
    }

    pub fn write_credentials(&self, url: &str, username: &str, password: &[u8]) -> Result<()> {
        self.platform().write_credentials(url, username, password)
    }

    pub fn read_credentials(&self, url: &str) -> Result<Option<(String, Vec<u8>)>> {
        self.platform().read_credentials(url)
    }

    pub fn delete_credentials(&self, url: &str) -> Result<()> {
        self.platform().delete_credentials(url)
    }

    pub fn open_url(&self, url: &str) {
        self.platform().open_url(url);
    }
}

impl MainThread<AppContext> {
    fn update<R>(&mut self, update: impl FnOnce(&mut Self) -> R) -> R {
        self.0.update(|cx| {
            update(unsafe {
                std::mem::transmute::<&mut AppContext, &mut MainThread<AppContext>>(cx)
            })
        })
    }

    pub(crate) fn update_window<R>(
        &mut self,
        id: WindowId,
        update: impl FnOnce(&mut MainThread<WindowContext>) -> R,
    ) -> Result<R> {
        self.0.update_window(id, |cx| {
            update(unsafe {
                std::mem::transmute::<&mut WindowContext, &mut MainThread<WindowContext>>(cx)
            })
        })
    }

    pub fn open_window<V: 'static>(
        &mut self,
        options: crate::WindowOptions,
        build_root_view: impl FnOnce(&mut WindowContext) -> View<V> + Send + 'static,
    ) -> WindowHandle<V> {
        self.update(|cx| {
            let id = cx.windows.insert(None);
            let handle = WindowHandle::new(id);
            let mut window = Window::new(handle.into(), options, cx);
            let root_view = build_root_view(&mut WindowContext::mutable(cx, &mut window));
            window.root_view.replace(root_view.into_any());
            cx.windows.get_mut(id).unwrap().replace(window);
            handle
        })
    }

    pub fn update_global<G: 'static + Send + Sync, R>(
        &mut self,
        update: impl FnOnce(&mut G, &mut MainThread<AppContext>) -> R,
    ) -> R {
        self.0.update_global(|global, cx| {
            let cx = unsafe { mem::transmute::<&mut AppContext, &mut MainThread<AppContext>>(cx) };
            update(global, cx)
        })
    }
}

pub(crate) enum Effect {
    Notify {
        emitter: EntityId,
    },
    Emit {
        emitter: EntityId,
        event: Box<dyn Any + Send + Sync + 'static>,
    },
    FocusChanged {
        window_id: WindowId,
        focused: Option<FocusId>,
    },
    Refresh,
    NotifyGlobalObservers {
        global_type: TypeId,
    },
    Defer {
        callback: Box<dyn FnOnce(&mut AppContext) + Send + Sync + 'static>,
    },
}

pub(crate) struct GlobalLease<G: 'static> {
    global: AnyBox,
    global_type: PhantomData<G>,
}

impl<G: 'static> GlobalLease<G> {
    fn new(global: AnyBox) -> Self {
        GlobalLease {
            global,
            global_type: PhantomData,
        }
    }
}

impl<G: 'static> Deref for GlobalLease<G> {
    type Target = G;

    fn deref(&self) -> &Self::Target {
        self.global.downcast_ref().unwrap()
    }
}

impl<G: 'static> DerefMut for GlobalLease<G> {
    fn deref_mut(&mut self) -> &mut Self::Target {
        self.global.downcast_mut().unwrap()
    }
}

pub(crate) struct AnyDrag {
    pub drag_handle_view: AnyView,
    pub cursor_offset: Point<Pixels>,
    pub state: AnyBox,
    pub state_type: TypeId,
}

#[cfg(test)]
mod tests {
    use super::AppContext;

    #[test]
    fn test_app_context_send_sync() {
        // This will not compile if `AppContext` does not implement `Send`
        fn assert_send<T: Send>() {}
        assert_send::<AppContext>();
    }
}<|MERGE_RESOLUTION|>--- conflicted
+++ resolved
@@ -22,11 +22,8 @@
 use slotmap::SlotMap;
 use std::{
     any::{type_name, Any, TypeId},
-<<<<<<< HEAD
     borrow::Borrow,
-=======
     marker::PhantomData,
->>>>>>> 0910760b
     mem,
     ops::{Deref, DerefMut},
     sync::{atomic::Ordering::SeqCst, Arc, Weak},
